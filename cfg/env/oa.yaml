name: obstacle_avoidance

sensor: ${sensor}
dynamics: ${dynamics}
dt: 0.0333
length:
  default: 25
  enabled: False
  min: 25
  max: 25
height_scale: 0.25
n_envs: ${n_envs}
n_agents: ${n_agents}
max_time: 30
wait_before_truncate: 5.
max_target_vel: 6.
min_target_vel: 3.
last_action_in_obs: False
r_drone: 0.2
n_obstacles: 30
ground_plane: True

loss_weights:
  pointmass:
    vel: 0.5
    oa: 4.
    jerk: 0.005
    pos: 5.
    collision: 0.
  quadrotor:
    vel: 1.
    oa: 1.
    jerk: 1.
    pos: 5.
    collision: 0.

reward_weights:
  # for Reinforcement Learning
  # constant: 1.
  # pointmass:
  #   vel: 0.06
  #   oa: 0.6
  #   jerk: 0.0005
  #   pos: 0.5
  #   arrive: 0.
  #   collision: 5.

  # for SHA2C
  constant: 1.
  pointmass:
<<<<<<< HEAD
    vel: 0.06
    oa: 0.6
    jerk: 0.0005
    pos: 0.5
    collision: 5.
=======
    vel: 0.
    oa: 0.
    jerk: 0.
    pos: 0.
    arrive: 1.
    collision: 50.
>>>>>>> da527e5f
  quadrotor:
    vel: 1.
    oa: 1.
    jerk: 1.
    pos: 5.
    collision: 50.

defaults:
  - render: oa_render
  - randomizer: default_randomizer
  - obstacles: outdoor
  - _self_<|MERGE_RESOLUTION|>--- conflicted
+++ resolved
@@ -48,20 +48,11 @@
   # for SHA2C
   constant: 1.
   pointmass:
-<<<<<<< HEAD
     vel: 0.06
     oa: 0.6
     jerk: 0.0005
     pos: 0.5
     collision: 5.
-=======
-    vel: 0.
-    oa: 0.
-    jerk: 0.
-    pos: 0.
-    arrive: 1.
-    collision: 50.
->>>>>>> da527e5f
   quadrotor:
     vel: 1.
     oa: 1.
