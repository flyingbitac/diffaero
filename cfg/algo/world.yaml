name: world

common:
  device: cuda:1
  run_name: v3oaa2cbigcontinu
  use_checkpoint: False
  use_symlog: True
  total_timesteps: 200_000_000
  # checkpoint_path: /home/zxh/ws/wrqws/quaddif/outputs/2024-12-27/22-18-41/checkpoints
  checkpoint_path:
  is_test: False
  use_amp: False
  
world_state_env:
  _target_: algo.dreamerv3.wmenv.DepthStateEnvConfig
  horizon: 16
  batch_size: 1024
  batch_length: 4
  use_perception: False

replaybuffer:
  _target_: algo.dreamerv3.wmenv.buffercfg
  perception_width: 16
  perception_height: 9
  state_dim: 13
  action_dim: 3
  grid_dim: 4000
  num_envs: 64
  max_length: 1048576
  warmup_length: 5000
  store_on_gpu: True
  device: "cuda:1"
  use_perception: True
  use_grid: False

state_predictor:
  state_model:
    _target_: algo.dreamerv3.models.state_predictor.DepthStateModelCfg
    state_dim: 13 
    image_width: 16
    image_height: 9
    hidden_dim: 512
    action_dim: 3
    latent_dim: 1024
    categoricals: 32
    num_classes: 255
    use_simnorm: False
    only_state: False
    img_recon_loss_weight: 1.
    use_grid: False
    grid_dim: 4000
<<<<<<< HEAD
    grid_loss_pos_weight: 3
=======
    enable_rec: True
>>>>>>> dc567d49

  training:
    max_grad_norm: 100.0
    total_steps: 500000
    batch_size: 64
    batch_length: 64
    worldmodel_update_freq: 1
    use_amp: ${algo.common.use_amp}

  optimizer:
    lr: 1e-4
    weight_decay: 1e-2
    eps: 1e-8

actor_critic:
  model:
    __target__: algo.dreamerv3.models.agent.ActorCriticConfig
    feat_dim: 1536 # hidden + latent
    num_layers: 2
    hidden_dim: 256
    action_dim: 3
    gamma: 0.985
    lambd: 0.95
    entropy_coef: 3e-4
    device: cuda:1
    max_std: 1
    min_std: 0.1
  training:
    max_grad_norm: 100.0
    total_steps: 500000
    imagine_length: 16
    use_states: False
    scale_rewards: False
    use_grid: False

training:
  max_grad_norm: 1.0 
  total_steps: 500000
  batch_size: 64     # 这里batch_size的设置已经趋近最大值了，显存占用到20G左右
  batch_length: 6    
  total_episodes: 1000
  imagine_period: 10000
  use_amp: ${algo.common.use_amp}

imagine:
  imagine_length: 64 # 实际imagine的长度是imagine_length-num_steps_conditioning<|MERGE_RESOLUTION|>--- conflicted
+++ resolved
@@ -49,11 +49,7 @@
     img_recon_loss_weight: 1.
     use_grid: False
     grid_dim: 4000
-<<<<<<< HEAD
-    grid_loss_pos_weight: 3
-=======
     enable_rec: True
->>>>>>> dc567d49
 
   training:
     max_grad_norm: 100.0
