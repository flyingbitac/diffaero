import random
from time import sleep
import sys
sys.path.append('..')

import hydra
from omegaconf import DictConfig

@hydra.main(config_path="../cfg", config_name="config_train", version_base="1.3")
def main(cfg: DictConfig):
    
    import torch
    import numpy as np
    
    from quaddif.env import build_env
    from quaddif.algo import build_agent
    from quaddif.utils.device import get_idle_device
    from quaddif.utils.logger import Logger
    from quaddif.utils.runner import TrainRunner

    if cfg.device is None and cfg.n_jobs > 1:
        sleep(random.random() * 3)
    device_idx = get_idle_device() if cfg.device is None else cfg.device
    device = f"cuda:{device_idx}" if torch.cuda.is_available() and device_idx != "-1" else "cpu"
    print(f"Using device {device}.")
    device = torch.device(device)
    
    if cfg.seed != -1:
        random.seed(cfg.seed)
        np.random.seed(cfg.seed)
        torch.manual_seed(cfg.seed)
        torch.backends.cudnn.deterministic = cfg.torch_deterministic

    env = build_env(cfg.env, device=device)
    
    agent = build_agent(cfg.algo, env, device)
    
    runname = f"__{cfg.runname}" if len(cfg.runname) > 0 else ""
    logger = Logger(cfg, run_name=runname)
    
<<<<<<< HEAD
    # profiler = LineProfiler()
    # if hasattr(env, "update_sensor_data"):
    #     profiler.add_function(env_class.update_sensor_data)
    # if env.renderer is not None:
    #     profiler.add_function(env.renderer.render)
    # profiler.add_function(env_class.step)
    # profiler.add_function(env_class.state)
    # profiler.add_function(env_class.loss_fn)
    # profiler.add_function(agent_class.step)
    # @profiler
    def learn(
        on_step_cb: Optional[Callable] = None
    ):
        state = env.reset()
        max_success_rate = 0
        pbar = tqdm(range(cfg.n_updates), ncols=100)
        for i in pbar:
            t1 = pbar._time()
            env.detach()
            state, policy_info, env_info, losses, grad_norms = agent.step(cfg, env, state, on_step_cb)
            l_episode = (env_info["stats"]["l"] - 1) * env.dt
            success_rate = env_info["stats"]["success_rate"]
            survive_rate = env_info["stats"]["survive_rate"]
            arrive_time = env_info["stats"]["arrive_time"]
            if cfg.algo.name != 'world':
                pbar.set_postfix({
                    # "param_norm": f"{grad_norms['actor_grad_norm']:.3f}",
                    "loss": f"{env_info['loss_components']['total_loss']:.3f}",
                    "l_episode": f"{l_episode:.1f}",
                    "success_rate": f"{success_rate:.2f}",
                    "survive_rate": f"{survive_rate:.2f}",
                    "fps": f"{int(cfg.l_rollout*cfg.env.n_envs/(pbar._time()-t1)):,d}"})
            log_info = {
                "env_loss": env_info["loss_components"],
                "agent_loss": losses,
                "agent_grad_norm": grad_norms,
                "metrics": {
                    "l_episode": l_episode,
                    "success_rate": success_rate,
                    "survive_rate": survive_rate,
                    "arrive_time": arrive_time}
            }
            if "value" in policy_info.keys():
                log_info["value"] = policy_info["value"].mean().item()
            if "WorldModel/state_total_loss" in policy_info.keys():
                log_info.update(policy_info)
            if (i+1) % 10 == 0:
                logger.log_scalars(log_info, i+1)
            
            if success_rate >= max_success_rate:
                max_success_rate = success_rate
                agent.save(os.path.join(logger.logdir, "best"))
=======
    runner = TrainRunner(cfg, logger, env, agent)
>>>>>>> bdf4bbe7
    
    try:
        runner.run()
    except KeyboardInterrupt:
        print("Interrupted.")
    finally:
        max_success_rate = runner.close()
    
<<<<<<< HEAD
    global logdir
    logdir = logger.logdir
    # with open(os.path.join(logdir, "runtime_profile.txt"), "w", encoding="utf-8") as f:
    #     profiler.print_stats(stream=f, output_unit=1e-3)
=======
    return max_success_rate
>>>>>>> bdf4bbe7

if __name__ == "__main__":
    main()<|MERGE_RESOLUTION|>--- conflicted
+++ resolved
@@ -38,7 +38,6 @@
     runname = f"__{cfg.runname}" if len(cfg.runname) > 0 else ""
     logger = Logger(cfg, run_name=runname)
     
-<<<<<<< HEAD
     # profiler = LineProfiler()
     # if hasattr(env, "update_sensor_data"):
     #     profiler.add_function(env_class.update_sensor_data)
@@ -91,9 +90,6 @@
             if success_rate >= max_success_rate:
                 max_success_rate = success_rate
                 agent.save(os.path.join(logger.logdir, "best"))
-=======
-    runner = TrainRunner(cfg, logger, env, agent)
->>>>>>> bdf4bbe7
     
     try:
         runner.run()
@@ -102,14 +98,10 @@
     finally:
         max_success_rate = runner.close()
     
-<<<<<<< HEAD
     global logdir
     logdir = logger.logdir
     # with open(os.path.join(logdir, "runtime_profile.txt"), "w", encoding="utf-8") as f:
     #     profiler.print_stats(stream=f, output_unit=1e-3)
-=======
-    return max_success_rate
->>>>>>> bdf4bbe7
 
 if __name__ == "__main__":
     main()