--- conflicted
+++ resolved
@@ -48,7 +48,6 @@
         t1 = pbar._time()
         env.detach()
         state, policy_info, env_info, losses, grad_norms = agent.step(cfg, env, state, on_step_cb)
-<<<<<<< HEAD
         l_episode = env_info["stats"]["l"].float().mean().item()
         success_rate = env_info['stats']['success_rate']
         if cfg.algo.name != 'world':
@@ -58,17 +57,6 @@
                 "l_episode": f"{l_episode:.1f}",
                 "success_rate": f"{success_rate:.2f}",
                 "fps": f"{(cfg.l_rollout*cfg.env.n_envs)/(pbar._time()-t1):,.0f}"})
-=======
-        l_episode = env_info["stats"]["l"]
-        success_rate = env_info["stats"]["success_rate"]
-        arrive_time = env_info["stats"]["arrive_time"]
-        pbar.set_postfix({
-            "param_norm": f"{grad_norms['actor_grad_norm']:.3f}",
-            "loss": f"{env_info['loss_components']['total_loss']:.3f}",
-            "l_episode": f"{l_episode:.1f}",
-            "success_rate": f"{success_rate:.2f}",
-            "fps": f"{(cfg.l_rollout*cfg.env.n_envs)/(pbar._time()-t1):,.0f}"})
->>>>>>> 833c0fd3
         log_info = {
             "env_loss": env_info["loss_components"],
             "agent_loss": losses,
