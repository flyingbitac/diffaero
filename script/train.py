--- conflicted
+++ resolved
@@ -6,78 +6,6 @@
 
 import hydra
 from omegaconf import DictConfig
-<<<<<<< HEAD
-from line_profiler import LineProfiler
-from tqdm import tqdm
-import cv2
-
-from quaddif.env import ENV_ALIAS
-from quaddif.algo import AGENT_ALIAS
-from quaddif.utils.exporter import PolicyExporter
-from quaddif.utils.device import idle_device
-from quaddif.utils.logger import RecordEpisodeStatistics, Logger
-
-def display_image(state, action, policy_info, env_info):
-    # type: (torch.Tensor, torch.Tensor, dict, dict[str, torch.Tensor]) -> None
-    if "sensor" in env_info.keys():
-        N, C = 64, 1
-        H, W = env_info["sensor"].shape[-2:]
-        NH = NW = int(N**0.5)
-        scale = 4
-        disp_image = env_info["sensor"][:N].reshape(NH, NW, C, H, W).permute(2, 0, 3, 1, 4).reshape(C, NH*H, NW*W).cpu().numpy().transpose(1, 2, 0)
-        disp_image = cv2.normalize(disp_image, None, 0, 255, cv2.NORM_MINMAX).astype(np.uint8)
-        disp_image = cv2.resize(cv2.cvtColor(disp_image, cv2.COLOR_GRAY2BGR), (int(NW*W*scale), int(NH*H*scale)), interpolation=cv2.INTER_NEAREST)
-        cv2.imshow('image', disp_image)
-        cv2.waitKey(1)
-
-profiler = LineProfiler()
-
-@profiler
-def learn(
-    cfg: DictConfig,
-    agent,
-    env,
-    logger: Logger,
-    on_step_cb: Optional[Callable] = None
-):
-    state = env.reset()
-    max_success_rate = 0
-    pbar = tqdm(range(cfg.n_updates),ncols=150)
-    for i in pbar:
-        t1 = pbar._time()
-        env.detach()
-        if cfg.algo.name != 'world':
-            state, policy_info, env_info, losses, grad_norms = agent.step(cfg, env, state, on_step_cb)
-        else:
-            state, policy_info, env_info, losses, grad_norms = agent.step(cfg, env, state, logger)
-        l_episode = (env_info["stats"]["l"] - 1) * env.dt
-        success_rate = env_info["stats"]["success_rate"]
-        arrive_time = env_info["stats"]["arrive_time"]
-        if cfg.algo.name != 'world':
-            pbar.set_postfix({
-                "param_norm": f"{grad_norms['actor_grad_norm']:.3f}",
-                "loss": f"{env_info['loss_components']['total_loss']:.3f}",
-                "l_episode": f"{l_episode:.1f}",
-                "success_rate": f"{success_rate:.2f}",
-                "fps": f"{int(cfg.l_rollout*cfg.env.n_envs/(pbar._time()-t1)):,d}"})
-        log_info = {
-            "env_loss": env_info["loss_components"],
-            "agent_loss": losses,
-            "agent_grad_norm": grad_norms,
-            "metrics": {"l_episode": l_episode, "success_rate": success_rate, "arrive_time": arrive_time}
-        }
-        if "value" in policy_info.keys():
-            log_info["value"] = policy_info["value"].mean().item()
-        if "WorldModel/state_total_loss" in policy_info.keys():
-            log_info.update(policy_info)
-        if (i+1) % 10 == 0:
-            logger.log_scalars(log_info, i+1)
-        
-        if success_rate >= max_success_rate:
-            max_success_rate = success_rate
-            agent.save(os.path.join(logger.logdir, "best"))
-=======
->>>>>>> ea92f861
 
 @hydra.main(config_path="../cfg", config_name="config", version_base="1.3")
 def main(cfg: DictConfig):
