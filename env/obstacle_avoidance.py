--- conflicted
+++ resolved
@@ -160,11 +160,7 @@
             
             jerk_loss = F.mse_loss(self.a, action, reduction="none").sum(dim=-1)
             
-<<<<<<< HEAD
-            total_loss = vel_loss + 4 * oa_loss + 0.03 * jerk_loss + 5 * pos_loss + collision_loss
-=======
             total_loss = 0.5 * vel_loss + 4 * oa_loss + 0.005 * jerk_loss + 5 * pos_loss + collision_loss
->>>>>>> bdf4bbe7
             loss_components = {
                 "vel_loss": vel_loss.mean().item(),
                 "pos_loss": pos_loss.mean().item(),
@@ -244,27 +240,8 @@
             
         self.progress[env_idx] = 0
         self.arrive_time[env_idx] = 0
-<<<<<<< HEAD
-        
-    # def grid(self, x_min:float, x_max:float, y_min:float, y_max:float, z_min:float, z_max:float, n_points:int):
-    #     x_range = torch.linspace(x_min, x_max, n_points, device=self.device)
-    #     y_range = torch.linspace(y_min, y_max, n_points, device=self.device)
-    #     z_range = torch.linspace(z_min, z_max, n_points, device=self.device)
-    #     grid_xyz_range = torch.stack(torch.meshgrid(x_range, y_range, z_range, indexing="ij"), dim=-1)
-    #     grid_xyz = self.p.unsqueeze(1).expand(-1, n_points**3, -1) + grid_xyz_range.reshape(-1, 3) # [n_envs, n_points**3, 3]
-    #     dist2sphere = torch.norm(grid_xyz.unsqueeze(2) - self.obstacle_manager.p_spheres.unsqueeze(1), dim=-1) - self.obstacle_manager.r_spheres.unsqueeze(1) # [n_envs, n_points**3, n_spheres]
-    #     occupancy_sphere = torch.vmap(lambda x:torch.any(x < self.r_drone, dim=-1), in_dims=1, out_dims=1)(dist2sphere) # [n_envs, n_points**3]
-    #     nearest_point2cube = grid_xyz.unsqueeze(2).clamp(min=self.obstacle_manager.box_min.unsqueeze(1), max=self.obstacle_manager.box_max.unsqueeze(1)) # [n_envs, n_points**3, n_cubes, 3]
-    #     dist2cube = torch.norm(nearest_point2cube - grid_xyz.unsqueeze(2), dim=-1) # [n_envs, n_points**3, n_cubes]
-    #     occupancy_cube = torch.vmap(lambda x:torch.any(x < self.r_drone, dim=-1), in_dims=1, out_dims=1)(dist2cube) # [n_envs, n_points**3]
-    #     occupancy = occupancy_sphere | occupancy_cube # [n_envs, n_points**3]
-    #     if self.z_ground_plane is not None:
-    #         occupancy = occupancy | (grid_xyz[..., 2] - self.r_drone < self.z_ground_plane)
-    #     return occupancy # [n_envs, n_points**3]
-=======
         self.max_vel[env_idx] = torch.rand(
             n_resets, device=self.device) * (self.max_target_vel - self.min_target_vel) + self.min_target_vel
->>>>>>> bdf4bbe7
     
     def reset(self):
         super().reset()
