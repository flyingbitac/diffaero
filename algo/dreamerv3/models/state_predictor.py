--- conflicted
+++ resolved
@@ -348,17 +348,10 @@
             action = actions[:, i]
             prior_sample, prior_logit, hidden = self.sample_with_prior(flattend_post_sample, action, hidden)
             flattened_prior_sample = self.flatten(prior_sample)
-<<<<<<< HEAD
-            reward_logit = self.reward_predictor(flattened_prior_sample, hidden)
-            end_logit = self.end_predictor(flattened_prior_sample, hidden)
-            if hasattr(self, 'grid_gredictor'):
-                grid_logit = self.grid_gredictor(flattened_prior_sample, hidden)
-=======
             reward_logit = self.reward_predictor(flattened_prior_sample,hidden)
             end_logit = self.end_predictor(flattened_prior_sample,hidden)
             if hasattr(self, 'grid_predictor'):
                 grid_logit = self.grid_predictor(flattened_prior_sample,hidden)
->>>>>>> dc567d49
                 grid_logits.append(grid_logit)
 
             rec_states.append(rec_state) 
@@ -380,35 +373,16 @@
         dyn_loss,_ = self.kl_loss(post_logits[:,1:].detach(),prior_logits[:,:-1])
         rew_loss = self.symlogtwohotloss(reward_logits,rewards)
         end_loss = self.endloss(end_logits,terminations)
-<<<<<<< HEAD
-        if hasattr(self, 'grid_gredictor'):
-            grid_logits = torch.stack(grid_logits, dim=1)
-            visible_grid_logits = grid_logits[visible_map]
-            visible_ground_truth_grid = grid[visible_map]
-            # grid_loss = self.endloss(grid_logits, grid.float())
-            grid_loss = self.endloss(visible_grid_logits, visible_ground_truth_grid.float())
-            grid_pred = visible_grid_logits > 0
-            grid_acc = (grid_pred == visible_ground_truth_grid).float().mean()
-            grid_precision = grid_pred[visible_ground_truth_grid].float().mean()
-=======
         if hasattr(self, 'grid_predictor'):
             grid_logits = torch.stack(grid_logits,dim=1)
             grid_loss = self.endloss(grid_logits,grid.float())
->>>>>>> dc567d49
         else:
             grid_loss, grid_acc, grid_precision = torch.zeros(()), torch.zeros(()), torch.zeros(())
             
-<<<<<<< HEAD
-        rec_loss = torch.sum((rec_states-states)**2,dim=-1).mean()
-        if depth_images!=None:
-            rec_loss = rec_loss + self.mse_loss(rec_images, depth_images) * self.cfg.img_recon_loss_weight
-        
-=======
         if rec_image!=None:
             rec_loss = torch.sum((rec_states-states)**2,dim=-1).mean() + self.mse_loss(rec_images,depth_images)
         else:
             rec_loss = torch.sum((rec_states-states)**2,dim=-1).mean()
->>>>>>> dc567d49
         total_loss = rec_loss + 0.5*dyn_loss + 0.1*rep_loss + rew_loss + end_loss + grid_loss
         
         n_grid = grid.sum(dim=-1)
